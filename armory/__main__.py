"""
python -m armory run <json_config>
OR
armory run <json_config>

Try:
    <json_config> = 'examples/fgm_attack_binary_search.json'

This runs an arbitrary config file. Results are output to the `outputs/` directory.
"""

import argparse
import json
import logging
import os
import sys

import coloredlogs
import docker
from docker.errors import ImageNotFound
from jsonschema import ValidationError

import armory
from armory import paths
from armory.configuration import load_global_config, save_config
from armory.eval import Evaluator
from armory.docker import images
from armory.utils import docker_api
from armory.utils.configuration import load_config, load_config_stdin

logger = logging.getLogger(__name__)


class PortNumber(argparse.Action):
    def __call__(self, parser, namespace, values, option_string=None):
        if not 0 < values < 2 ** 16:
            raise argparse.ArgumentError(self, "port numbers must be in (0, 65535]")
        setattr(namespace, self.dest, values)


class Command(argparse.Action):
    def __call__(self, parser, namespace, values, option_string=None):
        if values not in COMMANDS:
            raise argparse.ArgumentError(
                self,
                f"{values} invalid.\n" f"<command> must be one of {list(COMMANDS)}",
            )
        setattr(namespace, self.dest, values)


DOCKER_IMAGES = {"tf1": images.TF1, "tf2": images.TF2, "pytorch": images.PYTORCH}


class DockerImage(argparse.Action):
    def __call__(self, parser, namespace, values, option_string=None):
        if values in images.ALL:
            setattr(namespace, self.dest, values)
        elif values.lower() in DOCKER_IMAGES:
            setattr(namespace, self.dest, DOCKER_IMAGES[values])
        else:
            print(
                f"WARNING: {values} not in "
                f"{list(DOCKER_IMAGES.keys()) + list(DOCKER_IMAGES.values())}. "
                "Attempting to load custom Docker image."
            )
            setattr(namespace, self.dest, values)


OLD_SCENARIOS = [
    "https://github.com/twosixlabs/armory-example/blob/master/scenario_download_configs/scenarios-set1.json"
]
DEFAULT_SCENARIO = "https://github.com/twosixlabs/armory-example/blob/master/scenario_download_configs/scenarios-set2.json"


class DownloadConfig(argparse.Action):
    def __call__(self, parser, namespace, values, option_string=None):
        if values.lower().endswith(".json") and os.path.isfile(values):
            setattr(namespace, self.dest, values)
        else:
            raise argparse.ArgumentError(
                self,
                f"Please provide a json config file. See the armory-example repo: "
                f"{DEFAULT_SCENARIO}",
            )


# Helper functions for parsers


def _debug(parser):
    parser.add_argument(
        "-d",
        "--debug",
        dest="log_level",
        action="store_const",
        const=logging.DEBUG,
        default=logging.INFO,
        help="Debug output (logging=DEBUG)",
    )


def _interactive(parser):
    parser.add_argument(
        "-i",
        "--interactive",
        action="store_true",
        help="Whether to allow interactive access to container",
    )


def _jupyter(parser):
    parser.add_argument(
        "-j",
        "--jupyter",
        action="store_true",
        help="Whether to set up Jupyter notebook from container",
    )


def _port(parser):
    parser.add_argument(
        "-p",
        "--port",
        type=int,
        action=PortNumber,
        metavar="",
        default=None,
        help=(
            "Port number {0, ..., 65535} to expose from docker container. If --jupyter "
            "flag is set then this port will be used for the jupyter server."
        ),
    )


def _no_gpu(parser):
    parser.add_argument(
        "--no-gpu", action="store_true", help="Whether to not use GPU(s)",
    )


def _use_gpu(parser):
    parser.add_argument(
        "--use-gpu", action="store_true", help="Whether to use GPU(s)",
    )


def _gpus(parser):
    parser.add_argument(
        "--gpus",
        type=str,
        help="Which specific GPU(s) to use, such as '3', '1,5', or 'all'",
    )


def _docker_image(parser):
    parser.add_argument(
        "docker_image",
        metavar="<docker image>",
        type=str,
        help="docker image framework: 'tf1', 'tf2', or 'pytorch'",
        action=DockerImage,
    )


def _docker_image_optional(parser):
    parser.add_argument(
        "--docker-image",
        default=images.TF1,
        metavar="<docker image>",
        type=str,
        help="docker image framework: 'tf1', 'tf2', or 'pytorch'",
        action=DockerImage,
    )


def _skip_docker_images(parser):
    parser.add_argument(
        "--skip-docker-images",
        action="store_true",
        help="Whether to skip downloading docker images",
    )


def _no_docker(parser):
    parser.add_argument(
        "--no-docker",
        action="store_true",
        help="Whether to use Docker or the local host environment",
    )


def _root(parser):
    parser.add_argument(
        "--root", action="store_true", help="Whether to run docker as root",
    )


# Config


def _set_gpus(config, use_gpu, no_gpu, gpus):
    """
    Set gpu values from parser in config
    """
    if (use_gpu or gpus) and no_gpu:
        raise ValueError("no_gpu cannot be set with use_gpu or gpus!")

    if gpus:
        if not use_gpu:
            logger.info("--gpus field specified. Setting --use-gpu to True")
            use_gpu = True
        config["sysconfig"]["gpus"] = gpus

    if use_gpu or "use_gpu" not in config["sysconfig"]:
        # Override if use_gpu, otherwise if config exists, leave config setting in place
        config["sysconfig"]["use_gpu"] = use_gpu
    elif no_gpu:
        config["sysconfig"]["use_gpu"] = False


def _set_outputs(config, output_dir, output_filename):
    if output_dir:
        config["sysconfig"]["output_dir"] = output_dir
    if output_filename:
        config["sysconfig"]["output_filename"] = output_filename


# Commands


def run(command_args, prog, description):
    parser = argparse.ArgumentParser(prog=prog, description=description)
    parser.add_argument(
        "filepath",
        metavar="<json_config>",
        type=str,
        help="json config file. Use '-' to accept standard input or pipe.",
    )
    _debug(parser)
    _interactive(parser)
    _jupyter(parser)
    _port(parser)
    _use_gpu(parser)
    _no_gpu(parser)
    _gpus(parser)
    _no_docker(parser)
    _root(parser)
    parser.add_argument(
        "--output-dir", type=str, help="Override of default output directory prefix",
    )
    parser.add_argument(
        "--output-filename",
        type=str,
        help="Override of default output filename prefix",
    )
    parser.add_argument(
        "--check",
        action="store_true",
        help="Whether to quickly check to see if scenario code runs",
    )
    parser.add_argument(
        "--num-eval-batches",
        type=int,
        help="Number of batches to use for evaluation of benign and adversarial examples",
    )
    parser.add_argument(
        "--skip-benign",
        action="store_true",
        help="Skip benign inference and metric calculations",
    )
    parser.add_argument(
<<<<<<< HEAD
        "--validate-config",
        action="store_true",
        help="Validate model configuration against several checks",
=======
        "--skip-attack",
        action="store_true",
        help="Skip attack generation and metric calculations",
>>>>>>> 4324438d
    )

    args = parser.parse_args(command_args)
    coloredlogs.install(level=args.log_level)

    try:
        if args.filepath == "-":
            if sys.stdin.isatty():
                logging.error(
                    "Cannot read config from raw 'stdin'; must pipe or redirect a file"
                )
                sys.exit(1)
            logger.info("Reading config from stdin...")
            config = load_config_stdin()
        else:
            config = load_config(args.filepath)
    except ValidationError as e:
        logger.error(
            f"Could not validate config: {e.message} @ {'.'.join(e.absolute_path)}"
        )
        sys.exit(1)
    except json.decoder.JSONDecodeError:
        if args.filepath == "-":
            logger.error("'stdin' did not provide a json-parsable input")
        else:
            logger.error(f"Could not decode '{args.filepath}' as a json file.")
            if not args.filepath.lower().endswith(".json"):
                logger.warning(f"{args.filepath} is not a '*.json' file")
        sys.exit(1)
    _set_gpus(config, args.use_gpu, args.no_gpu, args.gpus)
    _set_outputs(config, args.output_dir, args.output_filename)

    rig = Evaluator(config, no_docker=args.no_docker, root=args.root)
    exit_code = rig.run(
        interactive=args.interactive,
        jupyter=args.jupyter,
        host_port=args.port,
        check_run=args.check,
        num_eval_batches=args.num_eval_batches,
        skip_benign=args.skip_benign,
<<<<<<< HEAD
        validate_config=args.validate_config,
=======
        skip_attack=args.skip_attack,
>>>>>>> 4324438d
    )
    sys.exit(exit_code)


def _pull_docker_images(docker_client=None):
    if docker_client is None:
        docker_client = docker.from_env(version="auto")
    for image in images.ALL:
        try:
            docker_client.images.get(image)
        except ImageNotFound:
            if armory.is_dev():
                raise ValueError(
                    "For '-dev', please run 'docker/build-dev.sh' locally before running armory"
                )
            logger.info(f"Image {image} was not found. Downloading...")
            docker_api.pull_verbose(docker_client, image)


def download(command_args, prog, description):
    """
    Script to download all datasets and model weights for offline usage.
    """
    parser = argparse.ArgumentParser(prog=prog, description=description)
    _debug(parser)
    _docker_image_optional(parser)
    _skip_docker_images(parser)
    parser.add_argument(
        metavar="<download data config file>",
        dest="download_config",
        type=str,
        action=DownloadConfig,
        help=f"Configuration for download of data. See {DEFAULT_SCENARIO}. Note: file must be under current working directory.",
    )
    parser.add_argument(
        metavar="<scenario>",
        dest="scenario",
        type=str,
        default="all",
        help="scenario for which to download data, 'list' for available scenarios, or blank to download all scenarios",
        nargs="?",
    )
    _no_docker(parser)

    args = parser.parse_args(command_args)
    coloredlogs.install(level=args.log_level)

    if args.no_docker:
        logger.info("Downloading requested datasets and model weights in host mode...")
        paths.set_mode("host")
        from armory.data import datasets
        from armory.data import model_weights

        datasets.download_all(args.download_config, args.scenario)
        model_weights.download_all(args.download_config, args.scenario)
        return

    if args.skip_docker_images:
        logger.info("Skipping docker image downloads...")
    elif armory.is_dev():
        logger.info("Dev version. Must build docker images locally with build-dev.sh")
    else:
        logger.info("Downloading all docker images...")
        _pull_docker_images()

    logger.info("Downloading requested datasets and model weights...")
    config = {"sysconfig": {"docker_image": args.docker_image}}

    rig = Evaluator(config)
    cmd = "; ".join(
        [
            "import logging",
            "import coloredlogs",
            f"coloredlogs.install({args.log_level})",
            "from armory.data import datasets",
            "from armory.data import model_weights",
            f'datasets.download_all("{args.download_config}", "{args.scenario}")',
            f'model_weights.download_all("{args.download_config}", "{args.scenario}")',
        ]
    )
    exit_code = rig.run(command=f"python -c '{cmd}'")
    sys.exit(exit_code)


def clean(command_args, prog, description):
    parser = argparse.ArgumentParser(prog=prog, description=description)
    _debug(parser)
    parser.add_argument(
        "-f",
        "--force",
        action="store_true",
        help="Whether to remove images of running containers",
    )
    parser.add_argument(
        "--no-download",
        dest="download",
        action="store_false",
        help="If set, will not attempt to pull images before removing existing",
    )

    args = parser.parse_args(command_args)
    coloredlogs.install(level=args.log_level)

    docker_client = docker.from_env(version="auto")
    if args.download:
        logger.info("Pulling the latest docker images")
        _pull_docker_images(docker_client)

    logger.info("Deleting old docker images")
    tags = set()
    for image in docker_client.images.list():
        tags.update(image.tags)

    # If dev version, only remove old dev-tagged containers
    for tag in sorted(tags):
        if images.is_old(tag):
            logger.info(f"Attempting to remove tag {tag}")
            try:
                docker_client.images.remove(tag, force=args.force)
                logger.info(f"* Tag {tag} removed")
            except docker.errors.APIError as e:
                if not args.force and "(must force)" in str(e):
                    logger.exception(f"Cannot delete tag {tag}. Must use `--force`")
                else:
                    raise


def _get_path(name, default_path, absolute_required=True):
    answer = None
    while answer is None:
        try:
            answer = input(f'{name} [DEFAULT: "{default_path}"]: ')
        except EOFError:
            answer = ""
        if not answer:
            answer = default_path
        answer = os.path.expanduser(answer)
        if os.path.isabs(answer):
            answer = os.path.abspath(answer)
        elif absolute_required:
            print(f"Invalid answer: '{answer}' Absolute path required for {name}")
            answer = None
        else:
            answer = os.path.relpath(answer)
    return answer


def _get_verify_ssl():
    verify_ssl = None
    while verify_ssl is None:
        answer = input("Verify SSL during downloads? [Y/n] ")
        if answer in ("Y", "y", ""):
            verify_ssl = True
        elif answer in ("N", "n"):
            verify_ssl = False
        else:
            print(f"Invalid selection: {answer}")
        print()
        return verify_ssl


def configure(command_args, prog, description):
    parser = argparse.ArgumentParser(prog=prog, description=description)
    _debug(parser)

    args = parser.parse_args(command_args)
    coloredlogs.install(level=args.log_level)

    default_host_paths = paths.HostDefaultPaths()

    config = None
    if os.path.exists(default_host_paths.armory_config):
        response = None
        while response is None:
            prompt = f"Existing configuration found: {default_host_paths.armory_config}"
            print(prompt)

            response = input("Load existing configuration? [Y/n]")
            if response in ("Y", "y", ""):
                print("Loading configuration...")
                config = load_global_config(
                    default_host_paths.armory_config, validate=False
                )
                print("Load successful")
            elif response in ("N", "n"):
                print("Configuration not loaded")
            else:
                print(f"Invalid selection: {response}")
                response = None
            print()

    instructions = "\n".join(
        [
            "Configuring paths for armory usage",
            f'    This configuration will be stored at "{default_host_paths.armory_config}"',
            "",
            "Please enter desired target directory for the following paths.",
            "    If left empty, the default path will be used.",
            "    Absolute paths (which include '~' user paths) are required.",
            "",
        ]
    )
    print(instructions)

    default_dataset_dir = (
        config["dataset_dir"]
        if config is not None and "dataset_dir" in config.keys()
        else default_host_paths.dataset_dir
    )
    default_local_dir = (
        config["local_git_dir"]
        if config is not None and "local_git_dir" in config.keys()
        else default_host_paths.local_git_dir
    )
    default_saved_model_dir = (
        config["saved_model_dir"]
        if config is not None and "saved_model_dir" in config.keys()
        else default_host_paths.saved_model_dir
    )
    default_tmp_dir = (
        config["tmp_dir"]
        if config is not None and "tmp_dir" in config.keys()
        else default_host_paths.tmp_dir
    )
    default_output_dir = (
        config["output_dir"]
        if config is not None and "output_dir" in config.keys()
        else default_host_paths.output_dir
    )

    config = {
        "dataset_dir": _get_path("dataset_dir", default_dataset_dir),
        "local_git_dir": _get_path("local_git_dir", default_local_dir),
        "saved_model_dir": _get_path("saved_model_dir", default_saved_model_dir),
        "tmp_dir": _get_path("tmp_dir", default_tmp_dir),
        "output_dir": _get_path("output_dir", default_output_dir),
        "verify_ssl": _get_verify_ssl(),
    }
    resolved = "\n".join(
        [
            "Resolved paths:",
            f"    dataset_dir:     {config['dataset_dir']}",
            f"    local_git_dir:   {config['local_git_dir']}",
            f"    saved_model_dir: {config['saved_model_dir']}",
            f"    tmp_dir:         {config['tmp_dir']}",
            f"    output_dir:      {config['output_dir']}",
            "Download options:",
            f"    verify_ssl:      {config['verify_ssl']}",
            "",
        ]
    )
    print(resolved)
    save = None
    while save is None:
        if os.path.isfile(default_host_paths.armory_config):
            print("WARNING: this will overwrite existing configuration.")
            print("    Press Ctrl-C to abort.")
        answer = input("Save this configuration? [Y/n] ")
        if answer in ("Y", "y", ""):
            print("Saving configuration...")
            save_config(config, default_host_paths.armory_dir)
            print("Configure successful")
            save = True
        elif answer in ("N", "n"):
            print("Configuration not saved")
            save = False
        else:
            print(f"Invalid selection: {answer}")
        print()
    print("Configure complete")


def launch(command_args, prog, description):
    parser = argparse.ArgumentParser(prog=prog, description=description)
    _docker_image(parser)
    _debug(parser)
    _interactive(parser)
    _jupyter(parser)
    _port(parser)
    _use_gpu(parser)
    _no_gpu(parser)
    _gpus(parser)
    _root(parser)

    args = parser.parse_args(command_args)
    coloredlogs.install(level=args.log_level)

    config = {"sysconfig": {"docker_image": args.docker_image}}
    _set_gpus(config, args.use_gpu, args.no_gpu, args.gpus)

    rig = Evaluator(config, root=args.root)
    exit_code = rig.run(
        interactive=args.interactive,
        jupyter=args.jupyter,
        host_port=args.port,
        command="true # No-op",
    )
    sys.exit(exit_code)


def exec(command_args, prog, description):
    delimiter = "--"
    usage = f"armory exec <docker image> [-d] [--use-gpu] {delimiter} <exec command>"
    parser = argparse.ArgumentParser(prog=prog, description=description, usage=usage)
    _docker_image(parser)
    _debug(parser)
    _use_gpu(parser)
    _gpus(parser)
    _no_gpu(parser)
    _root(parser)

    try:
        index = command_args.index(delimiter)
    except ValueError:
        print(f"ERROR: delimiter '{delimiter}' is required.")
        parser.print_help()
        sys.exit(1)
    exec_args = command_args[index + 1 :]
    armory_args = command_args[:index]
    if exec_args:
        command = " ".join(exec_args)
    else:
        print("ERROR: exec command required")
        parser.print_help()
        sys.exit(1)

    args = parser.parse_args(armory_args)
    coloredlogs.install(level=args.log_level)

    config = {"sysconfig": {"docker_image": args.docker_image}}
    # Config
    _set_gpus(config, args.use_gpu, args.no_gpu, args.gpus)

    rig = Evaluator(config, root=args.root)
    exit_code = rig.run(command=command)
    sys.exit(exit_code)


# command, (function, description)
PROGRAM = "armory"
COMMANDS = {
    "run": (run, "run armory from config file"),
    "download": (
        download,
        "download datasets and model weights used for a given evaluation scenario",
    ),
    "clean": (clean, "download new and remove all old armory docker images"),
    "configure": (configure, "set up armory and dataset paths"),
    "launch": (launch, "launch a given docker container in armory"),
    "exec": (exec, "run a single exec command in the container"),
}


def usage():
    lines = [
        f"{PROGRAM} <command>",
        "",
        "ARMORY Adversarial Robustness Evaluation Test Bed",
        "https://github.com/twosixlabs/armory",
        "",
        "Commands:",
    ]
    for name, (func, description) in COMMANDS.items():
        lines.append(f"    {name} - {description}")
    lines.extend(
        [
            "    -v, --version - get current armory version",
            "",
            f"Run '{PROGRAM} <command> --help' for more information on a command.",
            " ",
        ]
    )
    return "\n".join(lines)


def main():
    if len(sys.argv) < 2 or sys.argv[1] in ("-h", "--help", "help"):
        print(usage())
        sys.exit(1)
    elif sys.argv[1] in ("-v", "--version", "version"):
        print(f"{armory.__version__}")
        sys.exit(0)

    parser = argparse.ArgumentParser(prog="armory", usage=usage())
    parser.add_argument(
        "command", metavar="<command>", type=str, help="armory command", action=Command,
    )
    args = parser.parse_args(sys.argv[1:2])

    func, description = COMMANDS[args.command]
    prog = f"{PROGRAM} {args.command}"
    func(sys.argv[2:], prog, description)


if __name__ == "__main__":
    main()<|MERGE_RESOLUTION|>--- conflicted
+++ resolved
@@ -269,15 +269,14 @@
         help="Skip benign inference and metric calculations",
     )
     parser.add_argument(
-<<<<<<< HEAD
+        "--skip-attack",
+        action="store_true",
+        help="Skip attack generation and metric calculations",
+    )
+    parser.add_argument(
         "--validate-config",
         action="store_true",
         help="Validate model configuration against several checks",
-=======
-        "--skip-attack",
-        action="store_true",
-        help="Skip attack generation and metric calculations",
->>>>>>> 4324438d
     )
 
     args = parser.parse_args(command_args)
@@ -318,11 +317,8 @@
         check_run=args.check,
         num_eval_batches=args.num_eval_batches,
         skip_benign=args.skip_benign,
-<<<<<<< HEAD
+        skip_attack=args.skip_attack,
         validate_config=args.validate_config,
-=======
-        skip_attack=args.skip_attack,
->>>>>>> 4324438d
     )
     sys.exit(exit_code)
 
